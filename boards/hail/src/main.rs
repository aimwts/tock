//! Board file for Hail development platform.
//!
//! - <https://github.com/tock/tock/tree/master/boards/hail>
//! - <https://github.com/lab11/hail>

#![no_std]
#![no_main]
#![feature(asm, const_fn, lang_items)]
#![deny(missing_docs)]

extern crate capsules;
#[allow(unused_imports)]
#[macro_use(debug, debug_gpio, static_init)]
extern crate kernel;
extern crate cortexm4;
extern crate sam4l;

use capsules::virtual_alarm::{MuxAlarm, VirtualMuxAlarm};
use capsules::virtual_i2c::{I2CDevice, MuxI2C};
use capsules::virtual_spi::{MuxSpiMaster, VirtualSpiMasterDevice};
use kernel::hil;
use kernel::hil::spi::SpiMaster;
use kernel::hil::Controller;
use kernel::Platform;

/// Support routines for debugging I/O.
///
/// Note: Use of this module will trample any other USART0 configuration.
#[macro_use]
pub mod io;
#[allow(dead_code)]
mod test_take_map_cell;

static mut SPI_READ_BUF: [u8; 64] = [0; 64];
static mut SPI_WRITE_BUF: [u8; 64] = [0; 64];

// State for loading and holding applications.

// Number of concurrent processes this platform supports.
const NUM_PROCS: usize = 20;

// How should the kernel respond when a process faults.
const FAULT_RESPONSE: kernel::procs::FaultResponse = kernel::procs::FaultResponse::Panic;

// RAM to be shared by all application processes.
#[link_section = ".app_memory"]
static mut APP_MEMORY: [u8; 49152] = [0; 49152];

// Actual memory for holding the active process structures.
static mut PROCESSES: [Option<&'static mut kernel::procs::Process<'static>>; NUM_PROCS] = [
    None, None, None, None, None, None, None, None, None, None, None, None, None, None, None, None,
    None, None, None, None,
];

/// A structure representing this platform that holds references to all
/// capsules for this platform.
struct Hail {
    console: &'static capsules::console::Console<'static, sam4l::usart::USART>,
    gpio: &'static capsules::gpio::GPIO<'static, sam4l::gpio::GPIOPin>,
    alarm: &'static capsules::alarm::AlarmDriver<
        'static,
        VirtualMuxAlarm<'static, sam4l::ast::Ast<'static>>,
    >,
    ambient_light: &'static capsules::ambient_light::AmbientLight<'static>,
    temp: &'static capsules::temperature::TemperatureSensor<'static>,
    ninedof: &'static capsules::ninedof::NineDof<'static>,
    humidity: &'static capsules::humidity::HumiditySensor<'static>,
    spi: &'static capsules::spi::Spi<'static, VirtualSpiMasterDevice<'static, sam4l::spi::SpiHw>>,
    nrf51822: &'static capsules::nrf51822_serialization::Nrf51822Serialization<
        'static,
        sam4l::usart::USART,
    >,
    adc: &'static capsules::adc::Adc<'static, sam4l::adc::Adc>,
    led: &'static capsules::led::LED<'static, sam4l::gpio::GPIOPin>,
    button: &'static capsules::button::Button<'static, sam4l::gpio::GPIOPin>,
    rng: &'static capsules::rng::SimpleRng<'static, sam4l::trng::Trng<'static>>,
    ipc: kernel::ipc::IPC,
    crc: &'static capsules::crc::Crc<'static, sam4l::crccu::Crccu<'static>>,
    dac: &'static capsules::dac::Dac<'static>,
    analog_comparator: &'static capsules::analog_comparator::AnalogComparator<
        'static,
        sam4l::acifc::Acifc<'static>,
    >,
}

/// Mapping of integer syscalls to objects that implement syscalls.
impl Platform for Hail {
    fn with_driver<F, R>(&self, driver_num: usize, f: F) -> R
    where
        F: FnOnce(Option<&kernel::Driver>) -> R,
    {
        match driver_num {
            capsules::console::DRIVER_NUM => f(Some(self.console)),
            capsules::gpio::DRIVER_NUM => f(Some(self.gpio)),

            capsules::alarm::DRIVER_NUM => f(Some(self.alarm)),
            capsules::spi::DRIVER_NUM => f(Some(self.spi)),
            capsules::nrf51822_serialization::DRIVER_NUM => f(Some(self.nrf51822)),
            capsules::ambient_light::DRIVER_NUM => f(Some(self.ambient_light)),
            capsules::adc::DRIVER_NUM => f(Some(self.adc)),
            capsules::led::DRIVER_NUM => f(Some(self.led)),
            capsules::button::DRIVER_NUM => f(Some(self.button)),
            capsules::humidity::DRIVER_NUM => f(Some(self.humidity)),
            capsules::temperature::DRIVER_NUM => f(Some(self.temp)),
            capsules::ninedof::DRIVER_NUM => f(Some(self.ninedof)),

            capsules::rng::DRIVER_NUM => f(Some(self.rng)),

            capsules::crc::DRIVER_NUM => f(Some(self.crc)),

            capsules::dac::DRIVER_NUM => f(Some(self.dac)),

            capsules::analog_comparator::DRIVER_NUM => f(Some(self.analog_comparator)),

            kernel::ipc::DRIVER_NUM => f(Some(&self.ipc)),
            _ => f(None),
        }
    }
}

/// Helper function called during bring-up that configures multiplexed I/O.
unsafe fn set_pin_primary_functions() {
<<<<<<< HEAD
    use sam4l::gpio::PeripheralFunction::{A, B};
    use sam4l::gpio::{PA, PB};
=======
    use sam4l::gpio::{PA, PB};
    use sam4l::gpio::PeripheralFunction::{A, B, E};
>>>>>>> 5da18338

    PA[04].configure(Some(A)); // A0 - ADC0
    PA[05].configure(Some(A)); // A1 - ADC1
                               // Note: PA06 is normally used for DAC, but now for ACIFC
    PA[06].configure(Some(E)); // ACIFC ACAN0
    PA[07].configure(Some(E)); // ACIFC ACAP0
                               //  PA[06].configure(Some(E)); // DAC
                               //  PA[07].configure(None); //... WKP - Wakeup
    PA[08].configure(Some(A)); // FTDI_RTS - USART0 RTS
    PA[09].configure(None); //... ACC_INT1 - FXOS8700CQ Interrupt 1
    PA[10].configure(None); //... unused
    PA[11].configure(Some(A)); // FTDI_OUT - USART0 RX FTDI->SAM4L
    PA[12].configure(Some(A)); // FTDI_IN - USART0 TX SAM4L->FTDI
    PA[13].configure(None); //... RED_LED
    PA[14].configure(None); //... BLUE_LED
    PA[15].configure(None); //... GREEN_LED
    PA[16].configure(None); //... BUTTON - User Button
    PA[17].configure(None); //... !NRF_RESET - Reset line for nRF51822
    PA[18].configure(None); //... ACC_INT2 - FXOS8700CQ Interrupt 2
    PA[19].configure(None); //... unused
    PA[20].configure(None); //... !LIGHT_INT - ISL29035 Light Sensor Interrupt
                            // SPI Mode
    PA[21].configure(Some(A)); // D3 - SPI MISO
    PA[22].configure(Some(A)); // D2 - SPI MOSI
    PA[23].configure(Some(A)); // D4 - SPI SCK
    PA[24].configure(Some(A)); // D5 - SPI CS0
                               // // I2C MODE
                               // PA[21].configure(None); // D3
                               // PA[22].configure(None); // D2
                               // PA[23].configure(Some(B)); // D4 - TWIMS0 SDA
                               // PA[24].configure(Some(B)); // D5 - TWIMS0 SCL
                               // UART Mode
    PA[25].configure(Some(B)); // RX - USART2 RXD
    PA[26].configure(Some(B)); // TX - USART2 TXD

    PB[00].configure(Some(A)); // SENSORS_SDA - TWIMS1 SDA
    PB[01].configure(Some(A)); // SENSORS_SCL - TWIMS1 SCL
    PB[02].configure(Some(E)); // ACIFC ACBN0
    PB[03].configure(Some(E)); // ACIFC ACBP0
                               // PB[02].configure(Some(A)); // A2 - ADC3
                               // PB[03].configure(Some(A)); // A3 - ADC4
    PB[04].configure(Some(A)); // A4 - ADC5
    PB[05].configure(Some(A)); // A5 - ADC6
    PB[06].configure(Some(A)); // NRF_CTS - USART3 RTS
    PB[07].configure(Some(A)); // NRF_RTS - USART3 CTS
    PB[08].configure(None); //... NRF_INT - Interrupt line nRF->SAM4L
    PB[09].configure(Some(A)); // NRF_OUT - USART3 RXD
    PB[10].configure(Some(A)); // NRF_IN - USART3 TXD
    PB[11].configure(None); //... D6
    PB[12].configure(None); //... D7
    PB[13].configure(None); //... unused
    PB[14].configure(None); //... D0
    PB[15].configure(None); //... D1
}

/// Reset Handler.
///
/// This symbol is loaded into vector table by the SAM4L chip crate.
/// When the chip first powers on or later does a hard reset, after the core
/// initializes all the hardware, the address of this function is loaded and
/// execution begins here.
#[no_mangle]
pub unsafe fn reset_handler() {
    sam4l::init();

    sam4l::pm::PM.setup_system_clock(sam4l::pm::SystemClockSource::PllExternalOscillatorAt48MHz {
        frequency: sam4l::pm::OscillatorFrequency::Frequency16MHz,
        startup_mode: sam4l::pm::OscillatorStartup::SlowStart,
    });

    // Source 32Khz and 1Khz clocks from RC23K (SAM4L Datasheet 11.6.8)
    sam4l::bpm::set_ck32source(sam4l::bpm::CK32Source::RC32K);

    set_pin_primary_functions();

    // Configure kernel debug gpios as early as possible
    kernel::debug::assign_gpios(
        Some(&sam4l::gpio::PA[13]),
        Some(&sam4l::gpio::PA[15]),
        Some(&sam4l::gpio::PA[14]),
    );

    let mut chip = sam4l::chip::Sam4l::new();

    let console = static_init!(
        capsules::console::Console<sam4l::usart::USART>,
        capsules::console::Console::new(
            &sam4l::usart::USART0,
            115200,
            &mut capsules::console::WRITE_BUF,
            &mut capsules::console::READ_BUF,
            kernel::Grant::create()
        )
    );
    hil::uart::UART::set_client(&sam4l::usart::USART0, console);

    // Create the Nrf51822Serialization driver for passing BLE commands
    // over UART to the nRF51822 radio.
    let nrf_serialization = static_init!(
        capsules::nrf51822_serialization::Nrf51822Serialization<sam4l::usart::USART>,
        capsules::nrf51822_serialization::Nrf51822Serialization::new(
            &sam4l::usart::USART3,
            &mut capsules::nrf51822_serialization::WRITE_BUF,
            &mut capsules::nrf51822_serialization::READ_BUF
        )
    );
    hil::uart::UART::set_client(&sam4l::usart::USART3, nrf_serialization);

    let ast = &sam4l::ast::AST;

    let mux_alarm = static_init!(
        MuxAlarm<'static, sam4l::ast::Ast>,
        MuxAlarm::new(&sam4l::ast::AST)
    );
    ast.configure(mux_alarm);

    let sensors_i2c = static_init!(MuxI2C<'static>, MuxI2C::new(&sam4l::i2c::I2C1));
    sam4l::i2c::I2C1.set_master_client(sensors_i2c);

    // SI7021 Temperature / Humidity Sensor, address: 0x40
    let si7021_i2c = static_init!(
        capsules::virtual_i2c::I2CDevice,
        capsules::virtual_i2c::I2CDevice::new(sensors_i2c, 0x40)
    );
    let si7021_virtual_alarm = static_init!(
        VirtualMuxAlarm<'static, sam4l::ast::Ast>,
        VirtualMuxAlarm::new(mux_alarm)
    );
    let si7021 = static_init!(
        capsules::si7021::SI7021<'static, VirtualMuxAlarm<'static, sam4l::ast::Ast>>,
        capsules::si7021::SI7021::new(
            si7021_i2c,
            si7021_virtual_alarm,
            &mut capsules::si7021::BUFFER
        )
    );
    si7021_i2c.set_client(si7021);
    si7021_virtual_alarm.set_client(si7021);

    let temp = static_init!(
        capsules::temperature::TemperatureSensor<'static>,
        capsules::temperature::TemperatureSensor::new(si7021, kernel::Grant::create())
    );
    kernel::hil::sensors::TemperatureDriver::set_client(si7021, temp);

    let humidity = static_init!(
        capsules::humidity::HumiditySensor<'static>,
        capsules::humidity::HumiditySensor::new(si7021, kernel::Grant::create())
    );
    kernel::hil::sensors::HumidityDriver::set_client(si7021, humidity);

    // Configure the ISL29035, device address 0x44
    let isl29035_i2c = static_init!(I2CDevice, I2CDevice::new(sensors_i2c, 0x44));
    let isl29035_virtual_alarm = static_init!(
        VirtualMuxAlarm<'static, sam4l::ast::Ast>,
        VirtualMuxAlarm::new(mux_alarm)
    );
    let isl29035 = static_init!(
        capsules::isl29035::Isl29035<'static, VirtualMuxAlarm<'static, sam4l::ast::Ast>>,
        capsules::isl29035::Isl29035::new(
            isl29035_i2c,
            isl29035_virtual_alarm,
            &mut capsules::isl29035::BUF
        )
    );
    isl29035_i2c.set_client(isl29035);
    isl29035_virtual_alarm.set_client(isl29035);

    let ambient_light = static_init!(
        capsules::ambient_light::AmbientLight<'static>,
        capsules::ambient_light::AmbientLight::new(isl29035, kernel::Grant::create())
    );
    hil::sensors::AmbientLight::set_client(isl29035, ambient_light);

    // Alarm
    let virtual_alarm1 = static_init!(
        VirtualMuxAlarm<'static, sam4l::ast::Ast>,
        VirtualMuxAlarm::new(mux_alarm)
    );
    let alarm = static_init!(
        capsules::alarm::AlarmDriver<'static, VirtualMuxAlarm<'static, sam4l::ast::Ast>>,
        capsules::alarm::AlarmDriver::new(virtual_alarm1, kernel::Grant::create())
    );
    virtual_alarm1.set_client(alarm);

    // FXOS8700CQ accelerometer, device address 0x1e
    let fxos8700_i2c = static_init!(I2CDevice, I2CDevice::new(sensors_i2c, 0x1e));
    let fxos8700 = static_init!(
        capsules::fxos8700cq::Fxos8700cq<'static>,
        capsules::fxos8700cq::Fxos8700cq::new(
            fxos8700_i2c,
            &sam4l::gpio::PA[9],
            &mut capsules::fxos8700cq::BUF
        )
    );
    fxos8700_i2c.set_client(fxos8700);
    sam4l::gpio::PA[9].set_client(fxos8700);

    let ninedof = static_init!(
        capsules::ninedof::NineDof<'static>,
        capsules::ninedof::NineDof::new(fxos8700, kernel::Grant::create())
    );
    hil::sensors::NineDof::set_client(fxos8700, ninedof);

    // Initialize and enable SPI HAL
    // Set up an SPI MUX, so there can be multiple clients
    let mux_spi = static_init!(
        MuxSpiMaster<'static, sam4l::spi::SpiHw>,
        MuxSpiMaster::new(&sam4l::spi::SPI)
    );

    sam4l::spi::SPI.set_client(mux_spi);
    sam4l::spi::SPI.init();

    // Create a virtualized client for SPI system call interface
    // CS line is CS0
    let syscall_spi_device = static_init!(
        VirtualSpiMasterDevice<'static, sam4l::spi::SpiHw>,
        VirtualSpiMasterDevice::new(mux_spi, 0)
    );

    // Create the SPI system call capsule, passing the client
    let spi_syscalls = static_init!(
        capsules::spi::Spi<'static, VirtualSpiMasterDevice<'static, sam4l::spi::SpiHw>>,
        capsules::spi::Spi::new(syscall_spi_device)
    );

    spi_syscalls.config_buffers(&mut SPI_READ_BUF, &mut SPI_WRITE_BUF);
    syscall_spi_device.set_client(spi_syscalls);

    // LEDs
    let led_pins = static_init!(
        [(&'static sam4l::gpio::GPIOPin, capsules::led::ActivationMode); 3],
        [
            (
                &sam4l::gpio::PA[13],
                capsules::led::ActivationMode::ActiveLow
            ), // Red
            (
                &sam4l::gpio::PA[15],
                capsules::led::ActivationMode::ActiveLow
            ), // Green
            (
                &sam4l::gpio::PA[14],
                capsules::led::ActivationMode::ActiveLow
            ),
        ]
    ); // Blue
    let led = static_init!(
        capsules::led::LED<'static, sam4l::gpio::GPIOPin>,
        capsules::led::LED::new(led_pins)
    );

    // BUTTONs
    let button_pins = static_init!(
        [(&'static sam4l::gpio::GPIOPin, capsules::button::GpioMode); 1],
        [(
            &sam4l::gpio::PA[16],
            capsules::button::GpioMode::LowWhenPressed
        )]
    );
    let button = static_init!(
        capsules::button::Button<'static, sam4l::gpio::GPIOPin>,
        capsules::button::Button::new(button_pins, kernel::Grant::create())
    );
    for &(btn, _) in button_pins.iter() {
        btn.set_client(button);
    }

    // Setup ADC
    let adc_channels = static_init!(
        [&'static sam4l::adc::AdcChannel; 6],
        [
            &sam4l::adc::CHANNEL_AD0, // A0
            &sam4l::adc::CHANNEL_AD1, // A1
            &sam4l::adc::CHANNEL_AD3, // A2
            &sam4l::adc::CHANNEL_AD4, // A3
            &sam4l::adc::CHANNEL_AD5, // A4
            &sam4l::adc::CHANNEL_AD6, // A5
        ]
    );
    let adc = static_init!(
        capsules::adc::Adc<'static, sam4l::adc::Adc>,
        capsules::adc::Adc::new(
            &mut sam4l::adc::ADC0,
            adc_channels,
            &mut capsules::adc::ADC_BUFFER1,
            &mut capsules::adc::ADC_BUFFER2,
            &mut capsules::adc::ADC_BUFFER3
        )
    );
    sam4l::adc::ADC0.set_client(adc);

    // Setup RNG
    let rng = static_init!(
        capsules::rng::SimpleRng<'static, sam4l::trng::Trng>,
        capsules::rng::SimpleRng::new(&sam4l::trng::TRNG, kernel::Grant::create())
    );
    sam4l::trng::TRNG.set_client(rng);

    // set GPIO driver controlling remaining GPIO pins
    let gpio_pins = static_init!(
        [&'static sam4l::gpio::GPIOPin; 4],
        [
            &sam4l::gpio::PB[14], // D0
            &sam4l::gpio::PB[15], // D1
            &sam4l::gpio::PB[11], // D6
            &sam4l::gpio::PB[12],
        ]
    ); // D7
    let gpio = static_init!(
        capsules::gpio::GPIO<'static, sam4l::gpio::GPIOPin>,
        capsules::gpio::GPIO::new(gpio_pins)
    );
    for pin in gpio_pins.iter() {
        pin.set_client(gpio);
    }

    // CRC
    let crc = static_init!(
        capsules::crc::Crc<'static, sam4l::crccu::Crccu<'static>>,
        capsules::crc::Crc::new(&mut sam4l::crccu::CRCCU, kernel::Grant::create())
    );
    sam4l::crccu::CRCCU.set_client(crc);

    // DAC
    let dac = static_init!(
        capsules::dac::Dac<'static>,
        capsules::dac::Dac::new(&mut sam4l::dac::DAC)
    );

    // ACIFC
    let analog_comparator = static_init!(
        capsules::analog_comparator::AnalogComparator<'static, sam4l::acifc::Acifc>,
        capsules::analog_comparator::AnalogComparator::new(&mut sam4l::acifc::ACIFC)
    );
    sam4l::acifc::ACIFC.set_client(analog_comparator);

    let hail = Hail {
        console: console,
        gpio: gpio,
        alarm: alarm,
        ambient_light: ambient_light,
        temp: temp,
        humidity: humidity,
        ninedof: ninedof,
        spi: spi_syscalls,
        nrf51822: nrf_serialization,
        adc: adc,
        led: led,
        button: button,
        rng: rng,
        ipc: kernel::ipc::IPC::new(),
        crc: crc,
        dac: dac,
        analog_comparator: analog_comparator,
    };

    // Need to reset the nRF on boot
    sam4l::gpio::PA[17].enable();
    sam4l::gpio::PA[17].enable_output();
    sam4l::gpio::PA[17].clear();
    // minimum hold time is 200ns, ~20ns per instruction, so overshoot a bit
    for _ in 0..10 {
        cortexm4::support::nop();
    }
    sam4l::gpio::PA[17].set();

    hail.console.initialize();
    // Attach the kernel debug interface to this console
    let kc = static_init!(capsules::console::App, capsules::console::App::default());
    kernel::debug::assign_console_driver(Some(hail.console), kc);

    hail.nrf51822.initialize();

    // Uncomment to measure overheads for TakeCell and MapCell:
    // test_take_map_cell::test_take_map_cell();

    // debug!("Initialization complete. Entering main loop");

    extern "C" {
        /// Beginning of the ROM region containing app images.
        ///
        /// This symbol is defined in the linker script.
        static _sapps: u8;
    }

    kernel::procs::load_processes(
        &_sapps as *const u8,
        &mut APP_MEMORY,
        &mut PROCESSES,
        FAULT_RESPONSE,
    );
    kernel::kernel_loop(&hail, &mut chip, &mut PROCESSES, Some(&hail.ipc));
}<|MERGE_RESOLUTION|>--- conflicted
+++ resolved
@@ -120,13 +120,8 @@
 
 /// Helper function called during bring-up that configures multiplexed I/O.
 unsafe fn set_pin_primary_functions() {
-<<<<<<< HEAD
-    use sam4l::gpio::PeripheralFunction::{A, B};
-    use sam4l::gpio::{PA, PB};
-=======
     use sam4l::gpio::{PA, PB};
     use sam4l::gpio::PeripheralFunction::{A, B, E};
->>>>>>> 5da18338
 
     PA[04].configure(Some(A)); // A0 - ADC0
     PA[05].configure(Some(A)); // A1 - ADC1
